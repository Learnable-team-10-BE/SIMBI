--- conflicted
+++ resolved
@@ -26,10 +26,6 @@
     "axios": "^1.8.4",
     "bcrypt": "^5.1.1",
     "cors": "^2.8.5",
-<<<<<<< HEAD
-    "date-fns": "^4.1.0",
-=======
->>>>>>> bb932328
     "dotenv": "^16.5.0",
     "ethers": "^6.13.7",
     "express": "^5.1.0",
@@ -38,10 +34,7 @@
     "mongoose": "^8.13.2",
     "node-cron": "^3.0.3",
     "nodemailer": "^6.10.1",
-<<<<<<< HEAD
-=======
     "openai": "^4.96.2",
->>>>>>> bb932328
     "swagger-jsdoc": "^6.2.8",
     "swagger-ui-express": "^5.0.1"
   },
@@ -49,16 +42,9 @@
     "@types/axios": "^0.9.36",
     "@types/bcrypt": "^5.0.2",
     "@types/cors": "^2.8.17",
-<<<<<<< HEAD
-    "@types/date-fns": "^2.5.3",
-    "@types/express": "^5.0.1",
-    "@types/jsonwebtoken": "^9.0.9",
-    "@types/node": "^22.14.1",
-=======
     "@types/express": "^5.0.1",
     "@types/jsonwebtoken": "^9.0.9",
     "@types/node": "^22.15.2",
->>>>>>> bb932328
     "@types/nodemailer": "^6.4.17",
     "@types/swagger-jsdoc": "^6.0.4",
     "@types/swagger-ui-express": "^4.1.8",
