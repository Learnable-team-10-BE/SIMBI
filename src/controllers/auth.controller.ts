import { Request, Response } from 'express';
import bcrypt from 'bcrypt';
import jwt from 'jsonwebtoken';
import User from '../models/user';
import { generateWallet, encryptPrivateKey } from '../services/walletService';
<<<<<<< HEAD
import { sendVerificationEmail } from '../services/emailService';
import { updateUserLastStudyDate } from '../services/auth.service';
import { RegisterRequestBody, VerifyRequestBody, LoginRequestBody, IUser } from '../interfaces/auth.interface';
=======
import { RegisterRequestBody, LoginRequestBody } from '../interfaces/auth.interface';
>>>>>>> 5a75f514

export const register = async (req: Request<{}, {}, RegisterRequestBody>, res: Response): Promise<void> => {
  try {
    const { name, email, password, levelOfEducation } = req.body;

    // Validate required fields
    if (!name || !email || !password || !levelOfEducation) {
      res.status(400).json({ 
        success: false,
        error: 'Missing required fields',
        details: {
          name: !name ? 'Name is required' : undefined,
          email: !email ? 'Email is required' : undefined,
          password: !password ? 'Password is required' : undefined,
          levelOfEducation: !levelOfEducation ? 'Level of education is required' : undefined
        }
      });
      return;
    }

    // Validate email format
    const emailRegex = /^[^\s@]+@[^\s@]+\.[^\s@]+$/;
    if (!emailRegex.test(email)) {
      res.status(400).json({ 
        success: false,
        error: 'Invalid email format' 
      });
      return;
    }

    // Validate password strength
    if (password.length < 6) {
      res.status(400).json({ 
        success: false,
        error: 'Password must be at least 6 characters long' 
      });
      return;
    }

    const validEducationLevels = ['secondary', 'university'];
    if (!validEducationLevels.includes(levelOfEducation)) {
      res.status(400).json({ 
        success: false,
        error: 'Invalid level of education',
        details: {
          levelOfEducation: `Must be one of: ${validEducationLevels.join(', ')}`
        }
      });
      return;
    }

    const existingUser = await User.findOne({ email });
    if (existingUser) {
      res.status(400).json({ 
        success: false,
        error: 'Email already registered' 
      });
      return;
    }

    const hashedPassword = await bcrypt.hash(password, 10);
    const { address: walletAddress, privateKey } = generateWallet();
    const encryptedPrivateKey = encryptPrivateKey(privateKey);

    const user = new User({
      name,
      email,
      password: hashedPassword,
      levelOfEducation,
      walletAddress,
      privateKey: JSON.stringify(encryptedPrivateKey),
    });

    await user.save();

    const token = jwt.sign(
      { userId: user._id }, 
      process.env.JWT_SECRET || 'your_secret_key', 
      { expiresIn: '1h' }
    );

    // Remove sensitive data before sending response
    const userResponse = {
      _id: user._id,
      name: user.name,
      email: user.email,
      levelOfEducation: user.levelOfEducation,
      walletAddress: user.walletAddress,
      createdAt: user.createdAt,
      updatedAt: user.updatedAt
    };

    res.status(201).json({ 
      success: true,
      message: 'Registration successful',
      data: {
        user: userResponse,
        token
      }
    });
  } catch (error) {
    console.error('Registration error:', error);
    res.status(500).json({ 
      success: false,
      error: 'Internal server error',
      message: error instanceof Error ? error.message : 'An unknown error occurred'
    });
  }
};

export const login = async (req: Request<{}, {}, LoginRequestBody>, res: Response): Promise<void> => {
  try {
    const { email, password } = req.body;

    if (!email || !password) {
      res.status(400).json({ 
        success: false,
        error: 'Email and password are required' 
      });
      return;
    }

    const user = await User.findOne({ email });
    if (!user) {
      res.status(400).json({ 
        success: false,
        error: 'Invalid email or password' 
      });
      return;
    }

    const isPasswordValid = await bcrypt.compare(password, user.password);
    if (!isPasswordValid) {
      res.status(400).json({ 
        success: false,
        error: 'Invalid email or password' 
      });
      return;
    }

<<<<<<< HEAD
    const token = jwt.sign({ userId: user._id }, process.env.JWT_SECRET || 'your_secret_key', { expiresIn: '1h' });

    const updateUser = await updateUserLastStudyDate(user.id.toString());
    res.json({ token, user: updateUser || user,
      currentStreak: user.currentStreak,
      longestStreak: user.longestStreak
=======
    const token = jwt.sign(
      { userId: user._id }, 
      process.env.JWT_SECRET || 'your_secret_key', 
      { expiresIn: '1h' }
    );

    // Remove sensitive data before sending response
    const userResponse = {
      _id: user._id,
      name: user.name,
      email: user.email,
      levelOfEducation: user.levelOfEducation,
      walletAddress: user.walletAddress,
      createdAt: user.createdAt,
      updatedAt: user.updatedAt
    };

    res.json({ 
      success: true,
      message: 'Login successful',
      data: {
        user: userResponse,
        token
      }
>>>>>>> 5a75f514
    });
  } catch (error) {
    console.error('Login error:', error);
    res.status(500).json({ 
      success: false,
      error: 'Internal server error',
      message: error instanceof Error ? error.message : 'An unknown error occurred'
    });
  }
};<|MERGE_RESOLUTION|>--- conflicted
+++ resolved
@@ -3,13 +3,9 @@
 import jwt from 'jsonwebtoken';
 import User from '../models/user';
 import { generateWallet, encryptPrivateKey } from '../services/walletService';
-<<<<<<< HEAD
 import { sendVerificationEmail } from '../services/emailService';
 import { updateUserLastStudyDate } from '../services/auth.service';
 import { RegisterRequestBody, VerifyRequestBody, LoginRequestBody, IUser } from '../interfaces/auth.interface';
-=======
-import { RegisterRequestBody, LoginRequestBody } from '../interfaces/auth.interface';
->>>>>>> 5a75f514
 
 export const register = async (req: Request<{}, {}, RegisterRequestBody>, res: Response): Promise<void> => {
   try {
@@ -149,40 +145,13 @@
       });
       return;
     }
-
-<<<<<<< HEAD
     const token = jwt.sign({ userId: user._id }, process.env.JWT_SECRET || 'your_secret_key', { expiresIn: '1h' });
 
     const updateUser = await updateUserLastStudyDate(user.id.toString());
     res.json({ token, user: updateUser || user,
       currentStreak: user.currentStreak,
       longestStreak: user.longestStreak
-=======
-    const token = jwt.sign(
-      { userId: user._id }, 
-      process.env.JWT_SECRET || 'your_secret_key', 
-      { expiresIn: '1h' }
-    );
 
-    // Remove sensitive data before sending response
-    const userResponse = {
-      _id: user._id,
-      name: user.name,
-      email: user.email,
-      levelOfEducation: user.levelOfEducation,
-      walletAddress: user.walletAddress,
-      createdAt: user.createdAt,
-      updatedAt: user.updatedAt
-    };
-
-    res.json({ 
-      success: true,
-      message: 'Login successful',
-      data: {
-        user: userResponse,
-        token
-      }
->>>>>>> 5a75f514
     });
   } catch (error) {
     console.error('Login error:', error);
