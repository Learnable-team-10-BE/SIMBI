import { Request, Response } from 'express';
import bcrypt from 'bcrypt';
import jwt from 'jsonwebtoken';
import { ethers } from 'ethers';
import { Document } from 'mongoose';
import User from '../models/user';
import { generateWallet, encryptPrivateKey } from '../services/walletService';
import { updateUserLastStudyDate } from '../services/auth.service';
<<<<<<< HEAD
import { RegisterRequestBody, LoginRequestBody } from '../interfaces/auth.interface';
=======
import { fundNewUser, fundLoginReward } from '../services/tokenService';
import { RegisterRequestBody, LoginRequestBody, WalletAuthRequest, IUser } from '../interfaces/auth.interface';
>>>>>>> 3b6bf7a0

export const register = async (req: Request<{}, {}, RegisterRequestBody>, res: Response): Promise<void> => {
  try {
    const { name, email, password, levelOfEducation } = req.body;

    // Validation logic remains the same
    if (!name || !email || !password || !levelOfEducation) {
      res.status(400).json({ 
        success: false,
        error: 'Missing required fields',
        details: {
          name: !name ? 'Name is required' : undefined,
          email: !email ? 'Email is required' : undefined,
          password: !password ? 'Password is required' : undefined,
          levelOfEducation: !levelOfEducation ? 'Level of education is required' : undefined
        }
      });
      return;
    }

    const emailRegex = /^[^\s@]+@[^\s@]+\.[^\s@]+$/;
    if (!emailRegex.test(email)) {
      res.status(400).json({ 
        success: false,
        error: 'Invalid email format' 
      });
      return;
    }

    if (password.length < 6) {
      res.status(400).json({ 
        success: false,
        error: 'Password must be at least 6 characters long' 
      });
      return;
    }

    const validEducationLevels = ['secondary', 'university'];
    if (!validEducationLevels.includes(levelOfEducation)) {
      res.status(400).json({ 
        success: false,
        error: 'Invalid level of education',
        details: {
          levelOfEducation: `Must be one of: ${validEducationLevels.join(', ')}`
        }
      });
      return;
    }

    const existingUser = await User.findOne({ email });
    if (existingUser) {
      res.status(400).json({ 
        success: false,
        error: 'Email already registered' 
      });
      return;
    }

    const hashedPassword = await bcrypt.hash(password, 10);
    const { address: walletAddress, privateKey } = generateWallet();
    const encryptedPrivateKey = encryptPrivateKey(privateKey);

    const user = new User({
      name,
      email,
      password: hashedPassword,
      levelOfEducation,
      walletAddress,
      privateKey: JSON.stringify(encryptedPrivateKey),
      externalWalletAddress: '',
      nonce: Math.floor(Math.random() * 1000000),
    });

    await user.save();

    try {
      await fundNewUser(walletAddress);
    } catch (fundError) {
      console.warn('Failed to fund new wallet:', fundError);
    }

    const token = jwt.sign(
      { userId: user._id, walletAddress: user.walletAddress }, 
      process.env.JWT_SECRET || 'your_secret_key', 
      { expiresIn: '2h' }
    );

    const userResponse = {
      _id: user._id,
      name: user.name,
      email: user.email,
      levelOfEducation: user.levelOfEducation,
      walletAddress: user.walletAddress,
      createdAt: user.createdAt,
      updatedAt: user.updatedAt
    };

    res.status(201).json({ 
      success: true,
      message: 'Registration successful',
      data: {
        user: userResponse,
        token
      }
    });
  } catch (error) {
    console.error('Registration error:', error);
    res.status(500).json({ 
      success: false,
      error: 'Internal server error',
      message: error instanceof Error ? error.message : 'An unknown error occurred'
    });
  }
};
export const login = async (req: Request<{}, {}, LoginRequestBody>, res: Response): Promise<void> => {
  try {
    const { email, password } = req.body;

    if (!email || !password) {
      res.status(400).json({ 
        success: false,
        error: 'Email and password are required' 
      });
      return;
    }

    const user = await User.findOne({ email });
    if (!user) {
      res.status(400).json({ 
        success: false,
        error: 'Invalid email or password' 
      });
      return;
    }

    const isPasswordValid = await bcrypt.compare(password, user.password);
    if (!isPasswordValid) {
      res.status(400).json({ 
        success: false,
        error: 'Invalid email or password' 
      });
      return;
    }

    const token = jwt.sign(
      { userId: user._id }, 
      process.env.JWT_SECRET || 'your_secret_key', 
      { expiresIn: '1h' }
    );

    // Update last study date
    let updatedUser = user as unknown as Document & Omit<IUser, 'lastQuizDate'> & { lastQuizDate?: Date | null };
    try {
      updatedUser = await updateUserLastStudyDate(user.id.toString());
    } catch (error) {
      console.warn('Failed to update study date:', error);
    }

    // Format response safely
    const userResponse = {
      ...(updatedUser.toObject
        ? updatedUser.toObject() // Handle Mongoose documents
        : updatedUser),          // Handle plain objects (fallback)
      password: undefined,
      privateKey: undefined,
      externalWalletAddress: updatedUser.externalWalletAddress || undefined
    };

    // Send response first
    res.json({
      success: true,
      data: {
        token,
        user: userResponse,
        currentStreak: updatedUser.currentStreak,
        longestStreak: updatedUser.longestStreak
      }
    });

    // Handle login reward after response
    try {
      await fundLoginReward(user.walletAddress);
    } catch (fundError) {
      console.warn('Failed to fund login reward:', fundError);
    }

  } catch (error) {
    console.error('Login error:', error);
    res.status(500).json({ 
      success: false,
      error: 'Internal server error',
      message: error instanceof Error ? error.message : 'An unknown error occurred'
    });
  }
};

export const generateNonce = async (req: Request, res: Response): Promise<void> => {
  try {
    const { externalWalletAddress } = req.query;
    
    if (!externalWalletAddress) {
      res.status(400).json({ 
        success: false,
        error: 'Wallet address required for nonce generation'
      });
      return;
    }

    const user = await User.findOne({ externalWalletAddress });
    const nonce = user?.nonce ?? Math.floor(Math.random() * 1000000);

    if (!user) {
      res.json({
        success: true,
        data: { nonce }
      });
      return;
    }

    res.json({
      success: true,
      data: {
        nonce: user.nonce,
        existingUser: !!user.email
      }
    });
  } catch (error) {
    console.error('Nonce generation error:', error);
    res.status(500).json({
      success: false,
      error: 'Internal server error',
      message: error instanceof Error ? error.message : 'Unknown error'
    });
  }
};

export const connectWallet = async (
  req: Request<{}, {}, WalletAuthRequest>,
  res: Response
): Promise<void> => {
  try {
    const { externalWalletAddress, signature, nonce } = req.body;

    if (!externalWalletAddress || !signature) {
      res.status(400).json({
        success: false,
        error: 'Wallet address and signature are required'
      });
      return;
    }

    const user = await User.findOne({ externalWalletAddress });
    const currentNonce = user?.nonce ?? nonce ?? Math.floor(Math.random() * 1000000);
    
    const message = `Welcome to Simbi AI!\n\nNonce: ${currentNonce}`;
    const recoveredAddress = ethers.utils.verifyMessage(message, signature);

    if (recoveredAddress.toLowerCase() !== externalWalletAddress.toLowerCase()) {
      res.status(401).json({
        success: false,
        error: 'Invalid signature verification'
      });
      return;
    }

    const existingUser = await User.findOne({
      $or: [
        { externalWalletAddress },
        { walletAddress: externalWalletAddress }
      ]
    });

    if (existingUser && existingUser.externalWalletAddress !== externalWalletAddress) {
      res.status(409).json({
        success: false,
        error: 'Wallet already linked to another account'
      });
      return;
    }

    let authUser = existingUser;
    if (!authUser) {
      authUser = new User({
        externalWalletAddress,
        nonce: currentNonce,
        currentStreak: 0,
        longestStreak: 0,
        walletAddress: '',
        privateKey: '',
        achievements: []
      });

      await fundNewUser(externalWalletAddress);
    }

    authUser.nonce = Math.floor(Math.random() * 1000000);
    authUser.externalWalletAddress = externalWalletAddress;
    await authUser.save();

    const token = jwt.sign(
      { userId: authUser._id },
      process.env.JWT_SECRET || 'your_secret_key',
      { expiresIn: '1h' }
    );

    try {
      await fundLoginReward(externalWalletAddress);
    } catch (fundError) {
      console.warn('Login reward funding failed:', fundError);
    }

    res.json({
      success: true,
      data: {
        token,
        user: {
          ...authUser.toObject(),
          password: undefined,
          privateKey: undefined
        }
      }
    });
  } catch (error) {
    console.error('Wallet connection error:', error);
    res.status(500).json({
      success: false,
      error: 'Internal server error',
      message: error instanceof Error ? error.message : 'Unknown error'
    });
  }
};<|MERGE_RESOLUTION|>--- conflicted
+++ resolved
@@ -6,12 +6,8 @@
 import User from '../models/user';
 import { generateWallet, encryptPrivateKey } from '../services/walletService';
 import { updateUserLastStudyDate } from '../services/auth.service';
-<<<<<<< HEAD
-import { RegisterRequestBody, LoginRequestBody } from '../interfaces/auth.interface';
-=======
 import { fundNewUser, fundLoginReward } from '../services/tokenService';
 import { RegisterRequestBody, LoginRequestBody, WalletAuthRequest, IUser } from '../interfaces/auth.interface';
->>>>>>> 3b6bf7a0
 
 export const register = async (req: Request<{}, {}, RegisterRequestBody>, res: Response): Promise<void> => {
   try {
